--- conflicted
+++ resolved
@@ -56,11 +56,8 @@
     - 'Utilities' : 'linear_algebra/utilities.md'
     - 'Solvers' : 'linear_algebra/solvers.md'
   - Utilities: 
-<<<<<<< HEAD
     - 'misc' : 'utilities/misc.md'
     - 'Vector Types' : 'utilities/vector_types.md'
-=======
     - 'Miscellaneous' : 'utilities/miscellaneous.md'
     - 'Vector2' : 'utilities/vector2.md'
     - 'Vector3' : 'utilities/vector3.md'
->>>>>>> ef752ae6
